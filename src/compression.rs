--- conflicted
+++ resolved
@@ -92,13 +92,8 @@
             output_buf.truncate(output_buf_len + size);
             Ok(())
         }
-<<<<<<< HEAD
         #[cfg(all(not(feature = "lz4"), not(feature = "lz4_flex")))]
-        Compression::Lz4 => Err(ParquetError::FeatureNotActive(
-=======
-        #[cfg(not(feature = "lz4"))]
         Compression::Lz4Raw => Err(ParquetError::FeatureNotActive(
->>>>>>> 59e8366a
             crate::error::Feature::Lz4,
             "compress to lz4".to_string(),
         )),
@@ -186,13 +181,8 @@
                 .map(|_| {})
                 .map_err(|e| e.into())
         }
-<<<<<<< HEAD
         #[cfg(all(not(feature = "lz4"), not(feature = "lz4_flex")))]
-        Compression::Lz4 => Err(ParquetError::FeatureNotActive(
-=======
-        #[cfg(not(feature = "lz4"))]
         Compression::Lz4Raw => Err(ParquetError::FeatureNotActive(
->>>>>>> 59e8366a
             crate::error::Feature::Lz4,
             "decompress with lz4".to_string(),
         )),
