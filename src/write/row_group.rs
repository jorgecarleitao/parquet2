use std::io::Write;

use futures::AsyncWrite;
use parquet_format_async_temp::{RowGroup, ColumnMetaData, ColumnChunk};

use crate::{
    compression::Compression,
    error::{ParquetError, Result},
    metadata::ColumnDescriptor,
    page::CompressedPage,
};

use super::{
    column_chunk::{write_column_chunk, write_column_chunk_async},
    DynIter, DynStreamingIterator,
};

<<<<<<< HEAD
fn same_elements<T: PartialEq + Copy>(arr: &[T]) -> Option<Option<T>> {
    if arr.is_empty() {
        return Some(None);
    }
    let first = &arr[0];
    if arr.iter().all(|item| item == first) {
        Some(Some(*first))
    } else {
        None
    }
}

fn calc_row_group_file_offset(columns: &Vec<ColumnChunk>) -> Option<i64> {
    match columns.len() {
        0 => None,
        _ => {
            let metadata: &ColumnMetaData = columns[0].meta_data.as_ref().unwrap();
            Some(metadata.dictionary_page_offset
                .filter(|x| *x > 0_i64)
                .unwrap_or(metadata.data_page_offset))
        }
    }
}

=======
>>>>>>> 2c516c7f
pub fn write_row_group<
    'a,
    W,
    E, // external error any of the iterators may emit
>(
    writer: &mut W,
    mut offset: u64,
    descriptors: &[ColumnDescriptor],
    compression: Compression,
    columns: DynIter<'a, std::result::Result<DynStreamingIterator<'a, CompressedPage, E>, E>>,
    num_rows: usize,
) -> Result<(RowGroup, u64)>
where
    W: Write,
    ParquetError: From<E>,
    E: std::error::Error,
{
    let column_iter = descriptors.iter().zip(columns);

    let initial = offset;
    let columns = column_iter
        .map(|(descriptor, page_iter)| {
            let (column, size) =
                write_column_chunk(writer, offset, descriptor, compression, page_iter?)?;
            offset += size;
            Ok(column)
        })
        .collect::<Result<Vec<_>>>()?;
    let bytes_written = offset - initial;

    // compute row group stats
<<<<<<< HEAD
    let num_rows = columns
        .iter()
        .map(|c| c.meta_data.as_ref().unwrap().num_values)
        .collect::<Vec<_>>();
    let num_rows = match same_elements(&num_rows) {
        None => return Err(general_err!("Every column chunk in a row group MUST have the same number of rows. The columns have rows: {:?}", num_rows)),
        Some(None) => 0,
        Some(Some(v)) => v
    };

    let file_offest = calc_row_group_file_offset(&columns);

=======
>>>>>>> 2c516c7f
    let total_byte_size = columns
        .iter()
        .map(|c| c.meta_data.as_ref().unwrap().total_compressed_size)
        .sum();

    Ok((
        RowGroup {
            columns,
            total_byte_size,
            num_rows: num_rows as i64,
            sorting_columns: None,
            file_offset: file_offest,
            total_compressed_size: None,
            ordinal: None,
        },
        bytes_written,
    ))
}

pub async fn write_row_group_async<
    'a,
    W,
    E, // external error any of the iterators may emit
>(
    writer: &mut W,
    mut offset: u64,
    descriptors: &[ColumnDescriptor],
    compression: Compression,
    columns: DynIter<'a, std::result::Result<DynStreamingIterator<'a, CompressedPage, E>, E>>,
    num_rows: usize,
) -> Result<(RowGroup, u64)>
where
    W: AsyncWrite + Unpin + Send,
    ParquetError: From<E>,
    E: std::error::Error,
{
    let column_iter = descriptors.iter().zip(columns);

    let initial = offset;
    let mut columns = vec![];
    for (descriptor, page_iter) in column_iter {
        let (spec, size) =
            write_column_chunk_async(writer, offset, descriptor, compression, page_iter?).await?;
        offset += size as u64;
        columns.push(spec);
    }
    let bytes_written = offset - initial;

    // compute row group stats
<<<<<<< HEAD
    let num_rows = columns
        .iter()
        .map(|c| c.meta_data.as_ref().unwrap().num_values)
        .collect::<Vec<_>>();
    let num_rows = match same_elements(&num_rows) {
        None => return Err(general_err!("Every column chunk in a row group MUST have the same number of rows. The columns have rows: {:?}", num_rows)),
        Some(None) => 0,
        Some(Some(v)) => v
    };

    // compute row group file offset
    let file_offest = calc_row_group_file_offset(&columns);

=======
>>>>>>> 2c516c7f
    let total_byte_size = columns
        .iter()
        .map(|c| c.meta_data.as_ref().unwrap().total_compressed_size)
        .sum();

    Ok((
        RowGroup {
            columns,
            total_byte_size,
            num_rows: num_rows as i64,
            sorting_columns: None,
            file_offset: file_offest,
            total_compressed_size: None,
            ordinal: None,
        },
        bytes_written,
    ))
}<|MERGE_RESOLUTION|>--- conflicted
+++ resolved
@@ -15,19 +15,6 @@
     DynIter, DynStreamingIterator,
 };
 
-<<<<<<< HEAD
-fn same_elements<T: PartialEq + Copy>(arr: &[T]) -> Option<Option<T>> {
-    if arr.is_empty() {
-        return Some(None);
-    }
-    let first = &arr[0];
-    if arr.iter().all(|item| item == first) {
-        Some(Some(*first))
-    } else {
-        None
-    }
-}
-
 fn calc_row_group_file_offset(columns: &Vec<ColumnChunk>) -> Option<i64> {
     match columns.len() {
         0 => None,
@@ -40,8 +27,6 @@
     }
 }
 
-=======
->>>>>>> 2c516c7f
 pub fn write_row_group<
     'a,
     W,
@@ -73,21 +58,7 @@
     let bytes_written = offset - initial;
 
     // compute row group stats
-<<<<<<< HEAD
-    let num_rows = columns
-        .iter()
-        .map(|c| c.meta_data.as_ref().unwrap().num_values)
-        .collect::<Vec<_>>();
-    let num_rows = match same_elements(&num_rows) {
-        None => return Err(general_err!("Every column chunk in a row group MUST have the same number of rows. The columns have rows: {:?}", num_rows)),
-        Some(None) => 0,
-        Some(Some(v)) => v
-    };
-
     let file_offest = calc_row_group_file_offset(&columns);
-
-=======
->>>>>>> 2c516c7f
     let total_byte_size = columns
         .iter()
         .map(|c| c.meta_data.as_ref().unwrap().total_compressed_size)
@@ -137,22 +108,7 @@
     let bytes_written = offset - initial;
 
     // compute row group stats
-<<<<<<< HEAD
-    let num_rows = columns
-        .iter()
-        .map(|c| c.meta_data.as_ref().unwrap().num_values)
-        .collect::<Vec<_>>();
-    let num_rows = match same_elements(&num_rows) {
-        None => return Err(general_err!("Every column chunk in a row group MUST have the same number of rows. The columns have rows: {:?}", num_rows)),
-        Some(None) => 0,
-        Some(Some(v)) => v
-    };
-
-    // compute row group file offset
     let file_offest = calc_row_group_file_offset(&columns);
-
-=======
->>>>>>> 2c516c7f
     let total_byte_size = columns
         .iter()
         .map(|c| c.meta_data.as_ref().unwrap().total_compressed_size)
